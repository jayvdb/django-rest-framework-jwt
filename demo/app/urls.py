--- conflicted
+++ resolved
@@ -17,11 +17,8 @@
     url(r"^auth/$", views.obtain_jwt_token, name="auth"),
     url(r"^auth/verify/$", views.verify_jwt_token, name="auth-verify"),
     url(r"^auth/refresh/$", views.refresh_jwt_token, name="auth-refresh"),
+    url(r"^impersonate/$", views.impersonate_jwt_token, name="impersonate"),
     url(r"^test-view/$", test_view, name="test-view"),
-<<<<<<< HEAD
+    url(r"^superuser-test-view/$", superuser_test_view, name="superuser-test-view"),
     url(r"^", include(router.urls)),
-=======
-    url(r"^superuser-test-view/$", superuser_test_view, name="superuser-test-view"),
-    url(r"^impersonate/$", views.impersonate_jwt_token, name="impersonate"),
->>>>>>> 88265e21
 ]