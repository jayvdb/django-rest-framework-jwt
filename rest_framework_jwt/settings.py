--- conflicted
+++ resolved
@@ -45,11 +45,8 @@
     'JWT_REFRESH_EXPIRATION_DELTA': datetime.timedelta(days=7),
 
     'JWT_AUTH_HEADER_PREFIX': 'JWT',
-<<<<<<< HEAD
     'JWT_AUTH_USER_MODEL': settings.AUTH_USER_MODEL,
-=======
     'JWT_AUTH_COOKIE': None,
->>>>>>> 9b9735cb
 }
 
 # List of settings that may be in string import notation.
