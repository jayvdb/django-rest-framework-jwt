--- conflicted
+++ resolved
@@ -5,11 +5,6 @@
 import jwt
 
 from django.contrib.auth import get_user_model
-<<<<<<< HEAD
-from django.utils.encoding import smart_text
-=======
-from django.utils.translation import ugettext as _
->>>>>>> bfbf3758
 
 from rest_framework import exceptions
 from rest_framework.authentication import (
