--- conflicted
+++ resolved
@@ -6,17 +6,12 @@
 
 from django.contrib.auth import get_user_model
 from django.utils.encoding import smart_text
+from django.utils.translation import ugettext as _
 
 from rest_framework import exceptions
-<<<<<<< HEAD
 from rest_framework.authentication import (
-    BaseAuthentication,
-    get_authorization_header,
+    BaseAuthentication, get_authorization_header,
 )
-=======
-from rest_framework.authentication import BaseAuthentication, \
-                                            get_authorization_header
->>>>>>> 88265e21
 
 from rest_framework_jwt.blacklist.models import BlacklistedToken
 from rest_framework_jwt.compat import gettext_lazy as _
