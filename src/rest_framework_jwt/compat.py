# -*- coding: utf-8 -*-

from __future__ import unicode_literals

from datetime import datetime

from django import VERSION

from .settings import api_settings

try:
    from django.urls import include, url
    from django.utils.translation import gettext as gettext_lazy
except ImportError:
    from django.conf.urls import include, url  # noqa: F401
<<<<<<< HEAD
    from django.utils.translation import ugettext as gettext_lazy
=======

def has_set_cookie_samesite():
    return (VERSION >= (2,1,0))

def set_cookie_with_token(response, name, token):
    params = {
        'expires': datetime.utcnow() + api_settings.JWT_EXPIRATION_DELTA,
        'domain': api_settings.JWT_AUTH_COOKIE_DOMAIN,
        'path': api_settings.JWT_AUTH_COOKIE_PATH,
        'secure': api_settings.JWT_AUTH_COOKIE_SECURE,
        'httponly': True
    }

    if has_set_cookie_samesite():
        params.update({'samesite': api_settings.JWT_AUTH_COOKIE_SAMESITE})

    response.set_cookie(name, token, **params)
>>>>>>> 88265e21
<|MERGE_RESOLUTION|>--- conflicted
+++ resolved
@@ -13,12 +13,12 @@
     from django.utils.translation import gettext as gettext_lazy
 except ImportError:
     from django.conf.urls import include, url  # noqa: F401
-<<<<<<< HEAD
     from django.utils.translation import ugettext as gettext_lazy
-=======
+
 
 def has_set_cookie_samesite():
     return (VERSION >= (2,1,0))
+
 
 def set_cookie_with_token(response, name, token):
     params = {
@@ -32,5 +32,4 @@
     if has_set_cookie_samesite():
         params.update({'samesite': api_settings.JWT_AUTH_COOKIE_SAMESITE})
 
-    response.set_cookie(name, token, **params)
->>>>>>> 88265e21
+    response.set_cookie(name, token, **params)