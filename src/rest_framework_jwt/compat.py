# -*- coding: utf-8 -*-

from __future__ import unicode_literals

from datetime import datetime

from django import VERSION

from .settings import api_settings

try:
    from django.urls import include, url
except ImportError:
    from django.conf.urls import include, url  # noqa: F401

<<<<<<< HEAD
try:
    from django.utils.encoding import smart_str
except ImportError:
    from django.utils.encoding import smart_text as smart_str
    
=======
def has_set_cookie_samesite():
    return (VERSION >= (2,1,0))

def set_cookie_with_token(response, name, token):
    params = {
        'expires': datetime.utcnow() + api_settings.JWT_EXPIRATION_DELTA,
        'domain': api_settings.JWT_AUTH_COOKIE_DOMAIN,
        'path': api_settings.JWT_AUTH_COOKIE_PATH,
        'secure': api_settings.JWT_AUTH_COOKIE_SECURE,
        'httponly': True
    }

    if has_set_cookie_samesite():
        params.update({'samesite': api_settings.JWT_AUTH_COOKIE_SAMESITE})

    response.set_cookie(name, token, **params)
>>>>>>> 88265e21
<|MERGE_RESOLUTION|>--- conflicted
+++ resolved
@@ -13,13 +13,11 @@
 except ImportError:
     from django.conf.urls import include, url  # noqa: F401
 
-<<<<<<< HEAD
 try:
     from django.utils.encoding import smart_str
 except ImportError:
     from django.utils.encoding import smart_text as smart_str
     
-=======
 def has_set_cookie_samesite():
     return (VERSION >= (2,1,0))
 
@@ -35,5 +33,4 @@
     if has_set_cookie_samesite():
         params.update({'samesite': api_settings.JWT_AUTH_COOKIE_SAMESITE})
 
-    response.set_cookie(name, token, **params)
->>>>>>> 88265e21
+    response.set_cookie(name, token, **params)